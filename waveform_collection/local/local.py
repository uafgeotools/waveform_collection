--- conflicted
+++ resolved
@@ -4,13 +4,9 @@
 from .common import load_json_file
 
 
-
 HR2SEC = 3600   # [s/hr]
-<<<<<<< HEAD
 OUTLIER_THRESHOLD = 1e19  # [Pa] Units of Pa since we're assuming response
                           # already removed
-=======
->>>>>>> a9e14b90
 
 
 def read_local(data_dir, coord_file, network, station, location, channel,
@@ -100,7 +96,6 @@
     # Add zeros to ensure all Traces have same length
     st_out.trim(starttime, endtime, pad=True, fill_value=0)
 
-<<<<<<< HEAD
     # Replace numerical outliers with zeroes
     for tr in st_out:
         d0 = numpy.where(tr.data > OUTLIER_THRESHOLD)[0]
@@ -108,8 +103,6 @@
         print(f'{len(d0)} data points in {tr.id} were outliers with values > '
               f'{OUTLIER_THRESHOLD} and are now set to 0')
 
-=======
->>>>>>> a9e14b90
     print('Assigning coordinates...')
 
     # Assign coordinates by searching through user-supplied JSON file
